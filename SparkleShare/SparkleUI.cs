--- conflicted
+++ resolved
@@ -48,7 +48,6 @@
             // Initialize the application
             Application.Init ();
 
-<<<<<<< HEAD
             GLib.ExceptionManager.UnhandledException += delegate (GLib.UnhandledExceptionArgs exArgs) {
                 Exception UnhandledException = (Exception)exArgs.ExceptionObject;
                 string ExceptionMessage = UnhandledException.Message.ToString ();
@@ -69,10 +68,6 @@
                 ExceptionDialog.Destroy ();
 
             };
-=======
-            // Use translations
-            Catalog.Init (Defines.GETTEXT_PACKAGE, Defines.LOCALE_DIR);
->>>>>>> b7d6cbde
 
             // Create the statusicon
             StatusIcon = new SparkleStatusIcon ();
