--- conflicted
+++ resolved
@@ -45,19 +45,19 @@
 
         public event FolderFetchedEventHandler FolderFetched;
         public delegate void FolderFetchedEventHandler ();
-
+        
         public event FolderFetchErrorEventHandler FolderFetchError;
         public delegate void FolderFetchErrorEventHandler (string remote_url);
-
+        
         public event FolderFetchingEventHandler FolderFetching;
         public delegate void FolderFetchingEventHandler (double percentage);
-
+        
         public event FolderListChangedEventHandler FolderListChanged;
         public delegate void FolderListChangedEventHandler ();
 
         public event FolderSizeChangedEventHandler FolderSizeChanged;
         public delegate void FolderSizeChangedEventHandler (string folder_size);
-
+        
         public event AvatarFetchedEventHandler AvatarFetched;
         public delegate void AvatarFetchedEventHandler ();
 
@@ -100,7 +100,7 @@
         {
         }
 
-
+        
         public virtual void Initialize ()
         {
             InstallLauncher ();
@@ -120,8 +120,8 @@
             // Watch the SparkleShare folder
             FileSystemWatcher watcher = new FileSystemWatcher (SparkleConfig.DefaultConfig.FoldersPath) {
                 IncludeSubdirectories = false,
-                EnableRaisingEvents = true,
-                Filter = "*"
+                EnableRaisingEvents   = true,
+                Filter                = "*"
             };
 
             // Remove the repository when a delete event occurs
@@ -144,13 +144,13 @@
                 // Handle invitations when the user saves an
                 // invitation into the SparkleShare folder
                 if (args.Name.EndsWith (".sparkle") && !FirstRun) {
-                    XmlDocument xml_doc = new XmlDocument ();
+                    XmlDocument xml_doc = new XmlDocument (); 
                     xml_doc.Load (args.Name);
 
                     string server = xml_doc.GetElementsByTagName ("server") [0].InnerText;
                     string folder = xml_doc.GetElementsByTagName ("folder") [0].InnerText;
-                    string token = xml_doc.GetElementsByTagName ("token") [0].InnerText;
-
+                    string token  = xml_doc.GetElementsByTagName ("token") [0].InnerText;
+            
                     // FIXME: this is broken :\
                     if (OnInvitation != null)
                         OnInvitation (server, folder, token);
@@ -164,10 +164,8 @@
         }
 
 
-        public bool FirstRun
-        {
-            get
-            {
+        public bool FirstRun {
+            get {
                 return SparkleConfig.DefaultConfig.User.Email.Equals ("Unknown");
             }
         }
@@ -192,8 +190,8 @@
 
             SparkleHelpers.DebugInfo ("WebRequest", url);
 
-            HttpWebRequest request = (HttpWebRequest)WebRequest.Create (url);
-            HttpWebResponse response = (HttpWebResponse)request.GetResponse ();
+            HttpWebRequest request   = (HttpWebRequest) WebRequest.Create (url);
+            HttpWebResponse response = (HttpWebResponse) request.GetResponse();
 
             if (response.StatusCode == HttpStatusCode.OK) {
                 response.Close ();
@@ -206,10 +204,8 @@
         }
 
 
-        public List<string> Folders
-        {
-            get
-            {
+        public List<string> Folders {
+            get {
                 List<string> folders = SparkleConfig.DefaultConfig.Folders;
                 folders.Sort ();
                 return folders;
@@ -217,28 +213,24 @@
         }
 
 
-        public List<string> PreviousHosts
-        {
-            get
-            {
+        public List<string> PreviousHosts {
+            get {
                 List<string> hosts = SparkleConfig.DefaultConfig.HostsWithUsername;
-                hosts.AddRange (SparkleConfig.DefaultConfig.Hosts);
+                hosts.AddRange(SparkleConfig.DefaultConfig.Hosts);
                 hosts.Sort ();
                 return hosts;
             }
         }
 
 
-        public List<string> UnsyncedFolders
-        {
-            get
-            {
+        public List<string> UnsyncedFolders {
+            get {
                 List<string> unsynced_folders = new List<string> ();
 
                 foreach (SparkleRepoBase repo in Repositories) {
                     if (repo.HasUnsyncedChanges)
                         unsynced_folders.Add (repo.Name);
-                }
+                 }
 
                 return unsynced_folders;
             }
@@ -273,26 +265,26 @@
             if (name == null)
                 return GetLog ();
 
-            string path = new string [] { SparkleConfig.DefaultConfig.FoldersPath, name }.Combine ();
+            string path = new string [] {SparkleConfig.DefaultConfig.FoldersPath, name}.Combine ();
             int log_size = 50;
-
+            
             foreach (SparkleRepoBase repo in Repositories) {
-                if (repo.LocalPath.Equals (path))
+                if (repo.LocalPath.Equals (path))            
                     return repo.GetChangeSets (log_size);
             }
 
             return null;
         }
-
-
+        
+        
         public abstract string EventLogHTML { get; }
         public abstract string DayEntryHTML { get; }
         public abstract string EventEntryHTML { get; }
-
-
+        
+        
         public string GetHTMLLog (List<SparkleChangeSet> change_sets)
         {
-            List<ActivityDay> activity_days = new List<ActivityDay> ();
+            List <ActivityDay> activity_days = new List <ActivityDay> ();
             List<string> emails = new List<string> ();
 
             change_sets.Sort ((x, y) => (x.Timestamp.CompareTo (y.Timestamp)));
@@ -307,9 +299,9 @@
 
                 bool change_set_inserted = false;
                 foreach (ActivityDay stored_activity_day in activity_days) {
-                    if (stored_activity_day.DateTime.Year == change_set.Timestamp.Year &&
+                    if (stored_activity_day.DateTime.Year  == change_set.Timestamp.Year &&
                         stored_activity_day.DateTime.Month == change_set.Timestamp.Month &&
-                        stored_activity_day.DateTime.Day == change_set.Timestamp.Day) {
+                        stored_activity_day.DateTime.Day   == change_set.Timestamp.Day) {
 
                         bool squash = false;
                         foreach (SparkleChangeSet existing_set in stored_activity_day) {
@@ -324,8 +316,8 @@
                                 existing_set.MovedTo.AddRange (change_set.MovedTo);
                                 existing_set.Notes.AddRange (change_set.Notes);
 
-                                existing_set.Added = existing_set.Added.Distinct ().ToList ();
-                                existing_set.Edited = existing_set.Edited.Distinct ().ToList ();
+                                existing_set.Added   = existing_set.Added.Distinct ().ToList ();
+                                existing_set.Edited  = existing_set.Edited.Distinct ().ToList ();
                                 existing_set.Deleted = existing_set.Deleted.Distinct ().ToList ();
 
                                 if (DateTime.Compare (existing_set.Timestamp, change_set.Timestamp) < 1) {
@@ -361,10 +353,10 @@
                 FetchAvatars (emails, 36);
             })).Start ();
 
-            string event_log_html = EventLogHTML;
-            string day_entry_html = DayEntryHTML;
+            string event_log_html   = EventLogHTML;
+            string day_entry_html   = DayEntryHTML;
             string event_entry_html = EventEntryHTML;
-            string event_log = "";
+            string event_log        = "";
 
             foreach (ActivityDay activity_day in activity_days) {
                 string event_entries = "";
@@ -380,31 +372,31 @@
                             foreach (string file_path in change_set.Edited) {
                                 string absolute_file_path = new string [] {SparkleConfig.DefaultConfig.FoldersPath,
                                     change_set.Folder, file_path}.Combine ();
-
+                                
                                 if (File.Exists (absolute_file_path))
                                     event_entry += "<dd class='document edited'><a href='" + absolute_file_path + "'>" + file_path + "</a></dd>";
                                 else
                                     event_entry += "<dd class='document edited'>" + file_path + "</dd>";
                             }
                         }
-
+    
                         if (change_set.Added.Count > 0) {
                             foreach (string file_path in change_set.Added) {
                                 string absolute_file_path = new string [] {SparkleConfig.DefaultConfig.FoldersPath,
                                     change_set.Folder, file_path}.Combine ();
-
+                                
                                 if (File.Exists (absolute_file_path))
                                     event_entry += "<dd class='document added'><a href='" + absolute_file_path + "'>" + file_path + "</a></dd>";
                                 else
                                     event_entry += "<dd class='document added'>" + file_path + "</dd>";
                             }
                         }
-
+    
                         if (change_set.Deleted.Count > 0) {
                             foreach (string file_path in change_set.Deleted) {
                                 string absolute_file_path = new string [] {SparkleConfig.DefaultConfig.FoldersPath,
                                     change_set.Folder, file_path}.Combine ();
-
+                                
                                 if (File.Exists (absolute_file_path))
                                     event_entry += "<dd class='document deleted'><a href='" + absolute_file_path + "'>" + file_path + "</a></dd>";
                                 else
@@ -455,7 +447,7 @@
                             comments += "<div class=\"comment-text\">" +
                                         "<p class=\"comment-author\"" +
                                         " style=\"background-image: url('" + note_avatar + "');\">" +
-                                        note.User.Name + "</p>" +
+                                        note.User.Name +  "</p>" +
                                         note.Body +
                                         "</div>";
                         }
@@ -469,7 +461,7 @@
                     else
                         change_set_avatar = "<!-- $no-buddy-icon-background-image -->";
 
-                    event_entry += "</dl>";
+                    event_entry   += "</dl>";
 
                     string timestamp = change_set.Timestamp.ToString ("H:mm");
 
@@ -487,19 +479,19 @@
                         .Replace ("<!-- $event-comments -->", comments);
                 }
 
-                string day_entry = "";
-                DateTime today = DateTime.Now;
+                string day_entry   = "";
+                DateTime today     = DateTime.Now;
                 DateTime yesterday = DateTime.Now.AddDays (-1);
 
-                if (today.Day == activity_day.DateTime.Day &&
-                    today.Month == activity_day.DateTime.Month &&
-                    today.Year == activity_day.DateTime.Year) {
+                if (today.Day   == activity_day.DateTime.Day &&
+                    today.Month == activity_day.DateTime.Month && 
+                    today.Year  == activity_day.DateTime.Year) {
 
                     day_entry = day_entry_html.Replace ("<!-- $day-entry-header -->", "Today");
 
-                } else if (yesterday.Day == activity_day.DateTime.Day &&
+                } else if (yesterday.Day   == activity_day.DateTime.Day &&
                            yesterday.Month == activity_day.DateTime.Month &&
-                           yesterday.Year == activity_day.DateTime.Year) {
+                           yesterday.Year  == activity_day.DateTime.Year) {
 
                     day_entry = day_entry_html.Replace ("<!-- $day-entry-header -->", "Yesterday");
 
@@ -508,20 +500,20 @@
 
                         // TRANSLATORS: This is the date in the event logs
                         day_entry = day_entry_html.Replace ("<!-- $day-entry-header -->",
-                            activity_day.DateTime.ToString (_ ("dddd, MMMM d, yyyy")));
+                            activity_day.DateTime.ToString (_("dddd, MMMM d, yyyy")));
 
                     } else {
 
                         // TRANSLATORS: This is the date in the event logs, without the year
                         day_entry = day_entry_html.Replace ("<!-- $day-entry-header -->",
-                            activity_day.DateTime.ToString (_ ("dddd, MMMM d")));
+                            activity_day.DateTime.ToString (_("dddd, MMMM d")));
                     }
                 }
 
                 event_log += day_entry.Replace ("<!-- $day-entry-content -->", event_entries);
             }
 
-            string html = event_log_html.Replace ("<!-- $event-log-content -->", event_log)
+            string html =  event_log_html.Replace ("<!-- $event-log-content -->", event_log)
                 .Replace ("<!-- $username -->", UserName)
                 .Replace ("<!-- $user-avatar-url -->", "file://" + GetAvatar (UserEmail, 48));
 
@@ -553,7 +545,7 @@
         {
             foreach (SparkleRepoBase repo in Repositories) {
                 if (repo.Status == SyncStatus.SyncDown ||
-                    repo.Status == SyncStatus.SyncUp ||
+                    repo.Status == SyncStatus.SyncUp   ||
                     repo.IsBuffering) {
 
                     if (OnSyncing != null)
@@ -590,7 +582,7 @@
 
             if (backend == null)
                 return;
-
+            
             SparkleRepoBase repo = new SparkleRepoGit (folder_path, SparkleBackend.DefaultBackend);
 
             repo.NewChangeSet += delegate (SparkleChangeSet change_set) {
@@ -612,13 +604,13 @@
             };
 
             repo.SyncStatusChanged += delegate (SyncStatus status) {
-                /*                if (status == SyncStatus.SyncUp) {
-                                    foreach (string path in repo.UnsyncedFilePaths)
-                                        Console.WriteLine (path);
-                                }
-                */
-                if (status == SyncStatus.Idle ||
-                    status == SyncStatus.SyncUp ||
+/*                if (status == SyncStatus.SyncUp) {
+                    foreach (string path in repo.UnsyncedFilePaths)
+                        Console.WriteLine (path);
+                }
+*/
+                if (status == SyncStatus.Idle     ||
+                    status == SyncStatus.SyncUp   ||
                     status == SyncStatus.SyncDown ||
                     status == SyncStatus.Error) {
 
@@ -672,7 +664,7 @@
 
             if (FolderListChanged != null)
                 FolderListChanged ();
-
+            
             FolderSize = GetFolderSize ();
 
             if (FolderSizeChanged != null)
@@ -680,10 +672,8 @@
         }
 
 
-        public bool NotificationsEnabled
-        {
-            get
-            {
+        public bool NotificationsEnabled {
+            get {
                 string notifications_enabled =
                     SparkleConfig.DefaultConfig.GetConfigOption ("notifications");
 
@@ -695,11 +685,10 @@
                     return notifications_enabled.Equals (bool.TrueString);
                 }
             }
-        }
-
-
-        public void ToggleNotifications ()
-        {
+        } 
+
+
+        public void ToggleNotifications () {
             bool notifications_enabled =
                 SparkleConfig.DefaultConfig.GetConfigOption ("notifications")
                     .Equals (bool.TrueString);
@@ -723,26 +712,26 @@
         private string FormatMessage (SparkleChangeSet change_set)
         {
             string file_name = "";
-            string message = "";
+            string message   = "";
 
             if (change_set.Added.Count > 0) {
                 file_name = change_set.Added [0];
-                message = String.Format (_ ("added ‘{0}’"), file_name);
+                message = String.Format (_("added ‘{0}’"), file_name);
             }
 
             if (change_set.MovedFrom.Count > 0) {
                 file_name = change_set.MovedFrom [0];
-                message = String.Format (_ ("moved ‘{0}’"), file_name);
+                message = String.Format (_("moved ‘{0}’"), file_name);
             }
 
             if (change_set.Edited.Count > 0) {
                 file_name = change_set.Edited [0];
-                message = String.Format (_ ("edited ‘{0}’"), file_name);
+                message = String.Format (_("edited ‘{0}’"), file_name);
             }
 
             if (change_set.Deleted.Count > 0) {
                 file_name = change_set.Deleted [0];
-                message = String.Format (_ ("deleted ‘{0}’"), file_name);
+                message = String.Format (_("deleted ‘{0}’"), file_name);
             }
 
             int changes_count = (change_set.Added.Count +
@@ -759,7 +748,7 @@
 #endif
 
             } else if (changes_count < 0) {
-                message += _ ("did something magical");
+                message += _("did something magical");
             }
 
             return message;
@@ -781,14 +770,14 @@
                 return 0;
 
             try {
-                foreach (FileInfo file in parent.GetFiles ()) {
+                foreach (FileInfo file in parent.GetFiles()) {
                     if (!file.Exists)
                         return 0;
 
                     size += file.Length;
                 }
 
-                foreach (DirectoryInfo directory in parent.GetDirectories ())
+                foreach (DirectoryInfo directory in parent.GetDirectories())
                     size += CalculateFolderSize (directory);
 
             } catch (Exception) {
@@ -821,7 +810,7 @@
             OpenSparkleShareFolder ("");
         }
 
-
+        
         // Adds the user's SparkleShare key to the ssh-agent,
         // so all activity is done with this key
         public void AddKey ()
@@ -831,25 +820,17 @@
 
             Process process = new Process ();
             process.StartInfo.RedirectStandardOutput = true;
-<<<<<<< HEAD
             process.StartInfo.UseShellExecute        = false;
             process.StartInfo.FileName               = "ssh-add";
             process.StartInfo.Arguments              = "\"" + Path.Combine (keys_path, key_file_name) + "\"";
 
-=======
-            process.StartInfo.UseShellExecute = false;
-            process.StartInfo.FileName = "ssh-add";
-            process.StartInfo.Arguments = "\"" + Path.Combine (keys_path, key_file_name) + "\"";
->>>>>>> 639a777b
             process.Start ();
             process.WaitForExit ();
         }
 
 
-        public bool BackendIsPresent
-        {
-            get
-            {
+        public bool BackendIsPresent {
+            get {
                 return SparkleBackend.DefaultBackend.IsPresent;
             }
         }
@@ -858,13 +839,11 @@
         // Looks up the user's name from the global configuration
         public string UserName
         {
-            get
-            {
+            get {
                 return SparkleConfig.DefaultConfig.User.Name;
             }
 
-            set
-            {
+            set {
                 SparkleConfig.DefaultConfig.User = new SparkleUser (value, UserEmail);
             }
         }
@@ -873,22 +852,20 @@
         // Looks up the user's email from the global configuration
         public string UserEmail
         {
-            get
-            {
+            get {
                 return SparkleConfig.DefaultConfig.User.Email;
             }
-
-            set
-            {
+                    
+            set {
                 SparkleConfig.DefaultConfig.User = new SparkleUser (UserName, value);
             }
         }
-
+        
 
         // Generates and installs an RSA keypair to identify this system
         public void GenerateKeyPair ()
         {
-            string keys_path = Path.GetDirectoryName (SparkleConfig.DefaultConfig.FullPath);
+            string keys_path     = Path.GetDirectoryName (SparkleConfig.DefaultConfig.FullPath);
             string key_file_name = "sparkleshare." + UserEmail + ".key";
             string key_file_path = Path.Combine (keys_path, key_file_name);
 
@@ -905,7 +882,7 @@
                 Process process = new Process () {
                     EnableRaisingEvents = true
                 };
-
+                
                 process.StartInfo.WorkingDirectory = keys_path;
                 process.StartInfo.UseShellExecute = false;
                 process.StartInfo.RedirectStandardOutput = true;
@@ -916,19 +893,6 @@
                 // -f is the file name to store the private key in
                 process.StartInfo.Arguments = "-t rsa -P \"\" -f " + key_file_name;
 
-<<<<<<< HEAD
-=======
-                process.Exited += delegate {
-                    SparkleHelpers.DebugInfo ("Config", "Created private key '" + key_file_name + "'");
-                    SparkleHelpers.DebugInfo ("Config", "Created public key  '" + key_file_name + ".pub'");
-
-                    // Create an easily accessible copy of the public
-                    // key in the user's SparkleShare folder
-                    File.Copy (key_file_path + ".pub",
-                        Path.Combine (SparklePath, UserName + "'s key.txt"));
-                };
-
->>>>>>> 639a777b
                 process.Start ();
                 process.WaitForExit ();
 
@@ -959,8 +923,8 @@
         public void FetchAvatars (List<string> emails, int size)
         {
             List<string> old_avatars = new List<string> ();
-            bool avatar_fetched = false;
-            string avatar_path = new string [] {
+            bool avatar_fetched      = false;
+            string avatar_path       = new string [] {
                 Path.GetDirectoryName (SparkleConfig.DefaultConfig.FullPath),
                 "icons", size + "x" + size, "status"}.Combine ();
 
@@ -972,7 +936,7 @@
             foreach (string raw_email in emails) {
 
                 // Gravatar wants lowercase emails
-                string email = raw_email.ToLower ();
+                string email            = raw_email.ToLower ();
                 string avatar_file_path = Path.Combine (avatar_path, "avatar-" + email);
 
                 if (File.Exists (avatar_file_path)) {
@@ -985,30 +949,30 @@
                     }
 
                 } else {
-                    WebClient client = new WebClient ();
-                    string url = "http://gravatar.com/avatar/" + GetMD5 (email) +
-                                        ".jpg?s=" + size + "&d=404";
-
-                    try {
-                        // Fetch the avatar
-                        byte [] buffer = client.DownloadData (url);
-
-                        // Write the avatar data to a
-                        // if not empty
-                        if (buffer.Length > 255) {
-                            avatar_fetched = true;
-                            File.WriteAllBytes (avatar_file_path, buffer);
-                            SparkleHelpers.DebugInfo ("Controller", "Fetched gravatar for " + email);
-                        }
-
-                    } catch (WebException e) {
+                  WebClient client = new WebClient ();
+                  string url       =  "http://gravatar.com/avatar/" + GetMD5 (email) +
+                                      ".jpg?s=" + size + "&d=404";
+
+                  try {
+                    // Fetch the avatar
+                    byte [] buffer = client.DownloadData (url);
+
+                    // Write the avatar data to a
+                    // if not empty
+                    if (buffer.Length > 255) {
+                        avatar_fetched = true;
+                        File.WriteAllBytes (avatar_file_path, buffer);
+                        SparkleHelpers.DebugInfo ("Controller", "Fetched gravatar for " + email);
+                    }
+
+                  } catch (WebException e) {
                         SparkleHelpers.DebugInfo ("Controller", "Failed fetching gravatar for " + email);
 
                         // Stop downloading further avatars if we have no internet access
                         if (e.Status == WebExceptionStatus.Timeout)
                             break;
-                    }
-                }
+                  }
+               }
             }
 
             // Fetch new versions of the avatars that we
@@ -1052,23 +1016,23 @@
 
             // Strip the '.git' from the name
             string canonical_name = Path.GetFileNameWithoutExtension (remote_folder);
-            string tmp_folder = Path.Combine (tmp_path, canonical_name);
+            string tmp_folder     = Path.Combine (tmp_path, canonical_name);
 
             string backend = null;
 
-            /*            if (remote_folder.EndsWith (".hg")) {
-                            remote_folder = remote_folder.Substring (0, (remote_folder.Length - 3));
-                            fetcher       = new SparkleFetcherHg (server, remote_folder, tmp_folder);
-                            backend       = "Hg";
-
-                        } else if (remote_folder.EndsWith (".scp")) {
-                            remote_folder = remote_folder.Substring (0, (remote_folder.Length - 4));
-                            fetcher = new SparkleFetcherScp (server, remote_folder, tmp_folder);
-                            backend = "Scp";
-
-                        } else {*/
-            this.fetcher = new SparkleFetcherGit (server, remote_folder, tmp_folder);
-            backend = "Git";
+/*            if (remote_folder.EndsWith (".hg")) {
+                remote_folder = remote_folder.Substring (0, (remote_folder.Length - 3));
+                fetcher       = new SparkleFetcherHg (server, remote_folder, tmp_folder);
+                backend       = "Hg";
+
+            } else if (remote_folder.EndsWith (".scp")) {
+                remote_folder = remote_folder.Substring (0, (remote_folder.Length - 4));
+                fetcher = new SparkleFetcherScp (server, remote_folder, tmp_folder);
+                backend = "Scp";
+
+            } else {*/
+                this.fetcher = new SparkleFetcherGit (server, remote_folder, tmp_folder);
+                backend = "Git";
             //}
 
             bool target_folder_exists = Directory.Exists (
@@ -1130,8 +1094,8 @@
                 if (Directory.Exists (tmp_path))
                     Directory.Delete (tmp_path, true);
             };
-
-
+            
+            
             this.fetcher.ProgressChanged += delegate (double percentage) {
                 if (FolderFetching != null)
                     FolderFetching (percentage);
@@ -1153,8 +1117,8 @@
         private string GetMD5 (string s)
         {
             MD5 md5 = new MD5CryptoServiceProvider ();
-            Byte [] bytes = ASCIIEncoding.Default.GetBytes (s);
-            Byte [] encoded_bytes = md5.ComputeHash (bytes);
+            Byte[] bytes = ASCIIEncoding.Default.GetBytes (s);
+            Byte[] encoded_bytes = md5.ComputeHash (bytes);
             return BitConverter.ToString (encoded_bytes).ToLower ().Replace ("-", "");
         }
 
@@ -1164,17 +1128,17 @@
         public void TryQuit ()
         {
             foreach (SparkleRepoBase repo in Repositories) {
-                if (repo.Status == SyncStatus.SyncUp ||
+                if (repo.Status == SyncStatus.SyncUp   ||
                     repo.Status == SyncStatus.SyncDown ||
                     repo.IsBuffering) {
 
                     if (OnQuitWhileSyncing != null)
                         OnQuitWhileSyncing ();
-
+                    
                     return;
                 }
             }
-
+            
             Quit ();
         }
 
@@ -1207,16 +1171,22 @@
             return regex.IsMatch (email);
         }
 
+
+
+
         public void AddNoteToFolder (string folder_name, string revision, string note)
         {
             folder_name = folder_name.Replace ("%20", " ");
-            note = note.Replace ("%20", " ");
+            note        = note.Replace ("%20", " ");
 
             foreach (SparkleRepoBase repo in Repositories) {
                 if (repo.Name.Equals (folder_name))
                     repo.AddNote (revision, note);
             }
         }
+
+
+
 
         private string [] tango_palette = new string [] {"#eaab00", "#e37222",
             "#3892ab", "#33c2cb", "#19b271", "#9eab05", "#8599a8", "#9ca696",
@@ -1225,19 +1195,20 @@
 
         private string AssignColor (string s)
         {
-            string hash = GetMD5 (s).Substring (0, 8);
+            string hash    = GetMD5 (s).Substring (0, 8);
             string numbers = Regex.Replace (hash, "[a-z]", "");
-            int number = 3 + int.Parse (numbers);
+            int number     = 3 + int.Parse (numbers);
             return this.tango_palette [number % this.tango_palette.Length];
         }
     }
 
 
     public class ChangeSet : SparkleChangeSet { }
-
-
+    
+    
     // All change sets that happened on a day
-    public class ActivityDay : List<SparkleChangeSet> {
+    public class ActivityDay : List <SparkleChangeSet>
+    {
         public DateTime DateTime;
 
         public ActivityDay (DateTime date_time)
