--- conflicted
+++ resolved
@@ -206,22 +206,7 @@
                     }
                 }
 
-<<<<<<< HEAD
                 CurrentUser.PublicKey = File.ReadAllText (key_file_path + ".pub");
-=======
-                if (!string.IsNullOrEmpty (key_file_path)) {
-                    string public_key_file_path = key_file_path + ".pub";
-                    string name                 = Program.Controller.CurrentUser.Name.Split (" ".ToCharArray ()) [0];
-                    
-                    if (name.EndsWith ("s"))
-                        name += "'";
-                    else
-                        name += "'s";
-
-                    CurrentUser.PublicKey = File.ReadAllText (public_key_file_path);
-                }
-
->>>>>>> 7c81fa12
                 SparkleKeys.ListPrivateKeys ();
             }
 
