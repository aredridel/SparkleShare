--- conflicted
+++ resolved
@@ -673,11 +673,7 @@
                 }
             }
 
-<<<<<<< HEAD
             string backend = SparkleFetcherBase.GetBackend (this.fetcher.RemoteUrl.ToString ());
-=======
-            string backend = SparkleFetcherBase.GetBackend (this.fetcher.RemoteUrl.LocalPath);
->>>>>>> f08e102f
 
             this.config.AddFolder (target_folder_name, this.fetcher.Identifier,
                 this.fetcher.RemoteUrl.ToString (), backend);
