//   SparkleShare, a collaboration and sharing tool.
//   Copyright (C) 2010  Hylke Bons <hi@planetpeanut.uk>
//
//   This program is free software: you can redistribute it and/or modify
//   it under the terms of the GNU General Public License as published by
//   the Free Software Foundation, either version 3 of the License, or
//   (at your option) any later version.
//
//   This program is distributed in the hope that it will be useful,
//   but WITHOUT ANY WARRANTY; without even the implied warranty of
//   MERCHANTABILITY or FITNESS FOR A PARTICULAR PURPOSE. See the
//   GNU General Public License for more details.
//
//   You should have received a copy of the GNU General Public License
//   along with this program. If not, see <http://www.gnu.org/licenses/>.


using System;
<<<<<<< HEAD
=======
using System.IO;
>>>>>>> 44727f31
using System.Reflection;

using Gtk;
using Sparkles;

namespace SparkleShare
{

    public class UserInterface
    {

        public static string AssetsPath = InstallationInfo.Directory;

        public StatusIcon StatusIcon;
        public EventLog EventLog;
        public Bubbles Bubbles;
        public Setup Setup;
        public About About;
        public Note Note;

        public readonly string SecondaryTextColor;
        public readonly string SecondaryTextColorSelected;

        Application application;


        public UserInterface ()
        {
            string gtk_version = string.Format ("{0}.{1}.{2}", Global.MajorVersion, Global.MinorVersion, Global.MicroVersion);
            Logger.LogInfo ("Environment", "GTK+ " + gtk_version);

            application = new Application ("org.sparkleshare.SparkleShare", GLib.ApplicationFlags.None);

            application.Register (null);
            application.Activated += ApplicationActivatedDelegate;

            IconTheme.Default.AppendSearchPath (Path.Combine (UserInterface.AssetsPath, "icons"));

            var label = new Label ();
            Gdk.Color color = UserInterfaceHelpers.RGBAToColor (label.StyleContext.GetColor (StateFlags.Insensitive));
            SecondaryTextColor = UserInterfaceHelpers.ColorToHex (color);

            var tree_view = new TreeView ();

            color = UserInterfaceHelpers.MixColors (
                UserInterfaceHelpers.RGBAToColor (tree_view.StyleContext.GetColor (StateFlags.Selected)),
                UserInterfaceHelpers.RGBAToColor (tree_view.StyleContext.GetBackgroundColor (StateFlags.Selected)),
                0.39);

            SecondaryTextColorSelected = UserInterfaceHelpers.ColorToHex (color);
        }


        public void Run (string [] args)
        {
            MethodInfo run_method = typeof (GLib.Application).GetMethod ("Run");
            ParameterInfo [] run_parameters = run_method.GetParameters ();

            // Use the right Run method arguments depending on the installed GTK bindings
            if (run_parameters [0].ParameterType == typeof (System.Int32) &&
                run_parameters [1].ParameterType == typeof (System.String)) {

                run_method.Invoke ((application as GLib.Application), new object [] { 0, null });

            } else {
                run_method.Invoke ((application as GLib.Application), new object [] { "org.sparkleshare.SparkleShare", new string [0] });
            }
        }


        void ApplicationActivatedDelegate (object sender, EventArgs args)
        {
            if (application.Windows.Length > 0) {
                bool has_visible_windows = false;

                foreach (Window window in application.Windows) {
                    if (window.Visible) {
                        window.Present ();
                        has_visible_windows = true;
                    }
                }

                if (!has_visible_windows)
                    SparkleShare.Controller.HandleReopen ();

                return;
            }

            Setup      = new Setup ();
            EventLog   = new EventLog ();
            About      = new About ();
            Bubbles    = new Bubbles ();
            StatusIcon = new StatusIcon ();
            Note       = new Note ();

            Setup.Application    = application;
            EventLog.Application = application;
            About.Application    = application;

            SparkleShare.Controller.UIHasLoaded ();
        }
    }
}<|MERGE_RESOLUTION|>--- conflicted
+++ resolved
@@ -16,10 +16,7 @@
 
 
 using System;
-<<<<<<< HEAD
-=======
 using System.IO;
->>>>>>> 44727f31
 using System.Reflection;
 
 using Gtk;
