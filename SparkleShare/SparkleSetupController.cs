--- conflicted
+++ resolved
@@ -429,9 +429,11 @@
             ChangePageEvent (PageType.Syncing, null);
 
             new Thread (() => {
-<<<<<<< HEAD
-                if (!PendingInvite.Accept ()) {
-                    ChangePageEvent (PageType.Error, null);
+                if (!PendingInvite.Accept (Program.Controller.CurrentUser.PublicKey)) {
+                    PreviousUrl = PendingInvite.Address +
+                        PendingInvite.RemotePath.TrimStart ("/".ToCharArray ());
+
+                    ChangePageEvent (PageType.Error, new string [] { "error: Failed to upload the public key" });
                     return;
                 }
 
@@ -442,23 +444,6 @@
                 Program.Controller.StartFetcher (PendingInvite.Address, PendingInvite.Fingerprint,
                     PendingInvite.RemotePath, PendingInvite.AnnouncementsUrl, false); // TODO: checkbox on invite page
 
-=======
-                if (!PendingInvite.Accept (Program.Controller.CurrentUser.PublicKey)) {
-                    PreviousUrl = PendingInvite.Address +
-                        PendingInvite.RemotePath.TrimStart ("/".ToCharArray ());
-
-                    ChangePageEvent (PageType.Error, new string [] { "error: Failed to upload the public key" });
-                    return;
-                }
-
-                Program.Controller.FolderFetched    += InvitePageFetchedDelegate;
-                Program.Controller.FolderFetchError += InvitePageFetchErrorDelegate;
-                Program.Controller.FolderFetching   += SyncingPageFetchingDelegate;
-
-                Program.Controller.StartFetcher (PendingInvite.Address, PendingInvite.Fingerprint,
-                    PendingInvite.RemotePath, PendingInvite.AnnouncementsUrl, false); // TODO: checkbox on invite page
-
->>>>>>> cf4d6a78
             }).Start ();
         }
 
