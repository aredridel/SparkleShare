--- conflicted
+++ resolved
@@ -180,22 +180,14 @@
 					Commit (Message);
 					Fetch ();
 					Push ();
-					SparkleHelpers.CheckForUnicorns (Message);
+//					SparkleHelpers.CheckForUnicorns (Message);
 				}
 			}
 			finally {
 				FetchTimer.Start ();
 				BufferTimer.Start ();
 			}
-<<<<<<< HEAD
-
-			FetchTimer.Start ();
-			BufferTimer.Start ();
-			
-			CheckForUnicorns (Message);
-
-=======
->>>>>>> 6e76fadd
+
 		}
 		
 		// Stages the made changes
@@ -289,10 +281,10 @@
 							string ConflictTitle = "A mid-air collision happened!\n";
 							string ConflictSubtext = "Don't worry, SparkleShare made\na copy of the conflicting files.";
 
-							SparkleBubble ConflictBubble =
-								new  SparkleBubble(_(ConflictTitle), _(ConflictSubtext));
-
-							ConflictBubble.Show ();
+//							SparkleBubble ConflictBubble =
+	//							new  SparkleBubble(_(ConflictTitle), _(ConflictSubtext));
+
+		//					ConflictBubble.Show ();
 
 						}
 
@@ -331,11 +323,11 @@
 
 					SparkleHelpers.DebugInfo ("Notification", "[" + Name + "] Showing message...");
 
-					SparkleBubble StuffChangedBubble = new SparkleBubble (LastCommitUserName, LastCommitMessage);
-					StuffChangedBubble.Icon = SparkleHelpers.GetAvatar (LastCommitEmail, 32);
+//					SparkleBubble StuffChangedBubble = new SparkleBubble (LastCommitUserName, LastCommitMessage);
+	//				StuffChangedBubble.Icon = SparkleHelpers.GetAvatar (LastCommitEmail, 32);
 
 						// Add a button to open the folder where the changed file is
-						StuffChangedBubble.AddAction ("", _("Open Folder"),
+		/*				StuffChangedBubble.AddAction ("", _("Open Folder"),
 	  						delegate {
 								switch (SparklePlatform.Name) {
 									case "GNOME":
@@ -351,7 +343,7 @@
 					    	} );
 
 					StuffChangedBubble.Show ();
-
+*/
 				}
 						              
 			}
@@ -486,8 +478,8 @@
 				string subtext = _("SparkleShare is known to be insanely fast with \n" +
 				                  "pictures of unicorns. Please make sure your internets\n" +
 				                  "are upgraded to the latest version to avoid problems.");
-				SparkleBubble unicorn_bubble = new SparkleBubble (title, subtext);
-				unicorn_bubble.Show ();
+//				SparkleBubble unicorn_bubble = new SparkleBubble (title, subtext);
+	//			unicorn_bubble.Show ();
 			}
 
 		}
