//   SparkleShare, an instant update workflow to Git.
//   Copyright (C) 2010  Hylke Bons <hylkebons@gmail.com>
//
//   This program is free software: you can redistribute it and/or modify
//   it under the terms of the GNU General Public License as published by
//   the Free Software Foundation, either version 3 of the License, or
//   (at your option) any later version.
//
//   This program is distributed in the hope that it will be useful,
//   but WITHOUT ANY WARRANTY; without even the implied warranty of
//   MERCHANTABILITY or FITNESS FOR A PARTICULAR PURPOSE.  See the
//   GNU General Public License for more details.
//
//   You should have received a copy of the GNU General Public License
//   along with this program.  If not, see <http://www.gnu.org/licenses/>.

// TODO: Hand cursor when hovering icon view items
// TODO: Use theme colours

using Gtk;
using Mono.Unix;
using System;

namespace SparkleShare {

	// A custom widget containing an image view,
	// previous/next buttons and a combobox
	public class RevisionView : VBox
	{

		// Short alias for the translations
		public static string _ (string s)
		{
			return Catalog.GetString (s);
		}


		public ScrolledWindow ScrolledWindow;
		public IconView IconView;
		
		private ToggleButton ToggleButton;
		private Viewport Viewport;
		private ListStore Store;
		private Image Image;
		private int Selected;
		private int Count;


		public RevisionView () : base (false, 0) 
		{

			Count = 0;
			Selected = 0;

			ToggleButton = new ToggleButton ();
			ToggleButton.Clicked += ToggleView;
			ToggleButton.Relief = ReliefStyle.None;

			ScrolledWindow = new ScrolledWindow ();

			Viewport = new Viewport ();
			Viewport.Add (new Label (""));

			Store = new ListStore(typeof (Gdk.Pixbuf),
			                      typeof (string),
			                      typeof (int));

			IconView = new IconView (Store);
			IconView.SelectionChanged += ChangeSelection;
			IconView.MarkupColumn = 1;
			IconView.Margin       = 12;
			IconView.Orientation  = Orientation.Horizontal;
			IconView.PixbufColumn = 0;
			IconView.Spacing      = 12;
			
			Image = new Image ();

			ScrolledWindow.Add (Viewport);
			PackStart (ScrolledWindow, true, true, 0);

		}
		

		// Changes the selection and enforces a policy of always having something selected
		public void ChangeSelection (object o, EventArgs args)
		{

			if (IconView.SelectedItems.Length > 0) {

				TreeIter iter;
				Store.GetIter (out iter, IconView.SelectedItems [0]);
				SetSelected ((int) Store.GetValue (iter, 2));

			} else {

<<<<<<< HEAD
			controls.PackStart (ButtonPrevious, false, false, 0);
			controls.PackStart (ButtonNext, false, false, 0);
			controls.PackStart (new Label (""), true, false, 0);
			controls.PackStart (ComboBox, false, false, 0);
=======
				IconView.SelectPath (new TreePath (GetSelected ().ToString()));
>>>>>>> 4194536b

			}
	
		}


		// Makes sure everything is in place before showing the widget
		new public void ShowAll ()
		{

			if (Children.Length == 2) {

				ToggleButton = (ToggleButton) Children [0];
				ToggleButton.Remove (ToggleButton.Child);

			} else {

				ToggleButton = new ToggleButton ();
				ToggleButton.Relief = ReliefStyle.None;
				ToggleButton.Clicked += ToggleView;
				PackStart (ToggleButton, false, false, 6);

			}
			
			HBox layout_horizontal = new HBox (false, 12);
			layout_horizontal.BorderWidth = 6;

				TreeIter iter;
				Store.GetIter (out iter, new TreePath (GetSelected ().ToString()));

				string text = (string) Store.GetValue (iter, 1);
				Gdk.Pixbuf pixbuf = (Gdk.Pixbuf) Store.GetValue (iter, 0);

				Label label = new Label (text);
				label.UseMarkup = true;

				Arrow arrow_down = new Arrow (ArrowType.Down, ShadowType.None);

			layout_horizontal.PackStart (new Image (pixbuf), false, false, 0);
			layout_horizontal.PackStart (label, false, false, 0);
			layout_horizontal.PackStart (new Label (""), true, true, 0);
			layout_horizontal.PackStart (arrow_down, false, false, 0);

			ToggleButton.Add (layout_horizontal);
			ReorderChild (ToggleButton, 0);

			TreePath path = new TreePath (Selected.ToString());
			IconView.SelectPath (path);

			base.ShowAll ();

		}


		// Adds a revision to the combobox
		public void AddRow (Gdk.Pixbuf pixbuf, string header, string subtext)
		{

			Store.AppendValues (pixbuf, "<b>" + header + "</b>\n<span fgcolor='#777'>" + subtext + "</span>", Count);
			IconView.Model = Store;
			Count++;

		}


		// Toggles between a displayed image and a list of revisions		
		public void ToggleView (object o, EventArgs args)
		{

			Viewport.Remove (Viewport.Child);

			if (ToggleButton.Active) {
			
				Viewport.Add (IconView);
				TreePath path = new TreePath (GetSelected ().ToString());

				IconView.ScrollToPath (path, (float) 0.5, (float) 0.5);

			} else {

				Viewport.Add (Image);

			}
			
			ShowAll ();

		}


		// Changes the image that is viewed
		public void SetImage (Image image)
		{

			Image = image;
			Viewport.Remove (Viewport.Child);
			Viewport.Add (Image);
			ToggleButton.Active = false;
			ShowAll ();

		}


		// Returns the image that is currently viewed
		public Image GetImage ()
		{
			return Image;
		}
		

		// Selects an item by number
		public bool SetSelected (int i)
		{

			if (i > -1 && i <= Count) {
				Selected = i;
				return true;
			}

			return false;

		}


		// Returns the number of the currently selected item
		public int GetSelected ()
		{
			return Selected;
		}


		// Looks up an icon from the system's theme
		public Gdk.Pixbuf GetIcon (string name, int size)
		{
			IconTheme icon_theme = new IconTheme ();
			icon_theme.AppendSearchPath (System.IO.Path.Combine ("/usr/share/sparkleshare", "icons"));
			return icon_theme.LoadIcon (name, size, IconLookupFlags.GenericFallback);
		}

	}


	// Derived class for the image view on the left
	public class LeftRevisionView : RevisionView
	{

		public LeftRevisionView () : base ()
		{

			// Select the second revision
			SetSelected (1);

			// Take reading direction for time into account
			if (Direction == Gtk.TextDirection.Ltr)
				ScrolledWindow.Placement = CornerType.TopRight;
			else
				ScrolledWindow.Placement = CornerType.TopLeft;

		}
	
	}


	// Derived class for the image view on the right
	public class RightRevisionView : RevisionView
	{

		public RightRevisionView () : base ()
		{

			SetSelected (0);

			// Take reading direction for time into account
			if (Direction == Gtk.TextDirection.Ltr)
				ScrolledWindow.Placement = CornerType.TopLeft;
			else
				ScrolledWindow.Placement = CornerType.TopRight;

		}
	
	}

}<|MERGE_RESOLUTION|>--- conflicted
+++ resolved
@@ -93,14 +93,7 @@
 
 			} else {
 
-<<<<<<< HEAD
-			controls.PackStart (ButtonPrevious, false, false, 0);
-			controls.PackStart (ButtonNext, false, false, 0);
-			controls.PackStart (new Label (""), true, false, 0);
-			controls.PackStart (ComboBox, false, false, 0);
-=======
 				IconView.SelectPath (new TreePath (GetSelected ().ToString()));
->>>>>>> 4194536b
 
 			}
 	
