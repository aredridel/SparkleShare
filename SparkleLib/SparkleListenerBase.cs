--- conflicted
+++ resolved
@@ -21,72 +21,6 @@
 
 namespace SparkleLib {
 
-<<<<<<< HEAD
-    public class SparkleAnnouncement {
-
-        public readonly string FolderIdentifier;
-        public readonly string Message;
-
-
-        public SparkleAnnouncement (string folder_identifier, string message)
-        {
-            FolderIdentifier = folder_identifier;
-            Message          = message;
-        }
-    }
-
-
-    public static class SparkleListenerFactory {
-
-        private static List<SparkleListenerBase> listeners = new List<SparkleListenerBase> ();
-
-        public static SparkleListenerBase CreateListener (string folder_name, string folder_identifier)
-        {
-            string uri = SparkleConfig.DefaultConfig.GetFolderOptionalAttribute (
-                folder_name, "announcements_url");
-
-            if (uri == null) {
-                // This is SparkleShare's centralized notification service.
-                // Don't worry, we only use this server as a backup if you
-                // don't have your own. All data needed to connect is hashed and
-                // we don't store any personal information ever
-
-                uri = "tcp://notifications.sparkleshare.org:1986";
-            }
-
-            Uri announce_uri = new Uri (uri);
-
-            // We use only one listener per server to keep
-            // the number of connections as low as possible
-            foreach (SparkleListenerBase listener in listeners) {
-                if (listener.Server.Equals (announce_uri)) {
-                    SparkleHelpers.DebugInfo ("ListenerFactory",
-                        "Refered to existing listener for " + announce_uri);
-
-                    listener.AlsoListenToBase (folder_identifier);
-                    return (SparkleListenerBase) listener;
-                }
-            }
-
-            // Create a new listener with the appropriate
-            // type if one doesn't exist yet for that server
-            switch (announce_uri.Scheme) {
-            case "tcp":
-                listeners.Add (new SparkleListenerTcp (announce_uri, folder_identifier));
-                break;
-            default:
-                listeners.Add (new SparkleListenerTcp (announce_uri, folder_identifier));
-                break;
-            }
-
-            SparkleHelpers.DebugInfo ("ListenerFactory", "Issued new listener for " + announce_uri);
-            return (SparkleListenerBase) listeners [listeners.Count - 1];
-        }
-    }
-
-
-=======
->>>>>>> bed669fd
     // A persistent connection to the server that
     // listens for change notifications
     public abstract class SparkleListenerBase {
@@ -169,16 +103,6 @@
                     announcement.FolderIdentifier + " from " + Server);
             }
         }
-<<<<<<< HEAD
-
-
-        public void AlsoListenToBase (string channel)
-        {
-            if (!this.channels.Contains (channel) && IsConnected) {
-                SparkleHelpers.DebugInfo ("Listener",
-                    "Subscribing to channel " + channel);
-
-=======
 
 
         // TODO: rename override method instead?
@@ -188,7 +112,6 @@
                 SparkleHelpers.DebugInfo ("Listener",
                     "Subscribing to channel " + channel);
 
->>>>>>> bed669fd
                 this.channels.Add (channel);
                 AlsoListenTo (channel);
             }
