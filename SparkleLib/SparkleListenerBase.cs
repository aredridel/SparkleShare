//   SparkleShare, a collaboration and sharing tool.
//   Copyright (C) 2010  Hylke Bons <hylkebons@gmail.com>
//
//   This program is free software: you can redistribute it and/or modify
//   it under the terms of the GNU General Public License as published by
//   the Free Software Foundation, either version 3 of the License, or
//   (at your option) any later version.
//
//   This program is distributed in the hope that it will be useful,
//   but WITHOUT ANY WARRANTY; without even the implied warranty of
//   MERCHANTABILITY or FITNESS FOR A PARTICULAR PURPOSE. See the
//   GNU General Public License for more details.
//
//   You should have received a copy of the GNU General Public License
//   along with this program. If not, see <http://www.gnu.org/licenses/>.


using System;
using System.Collections.Generic;
using System.Timers;

namespace SparkleLib {

    public class SparkleAnnouncement {

        public readonly string FolderIdentifier;
        public readonly string Message;


        public SparkleAnnouncement (string folder_identifier, string message)
        {
            FolderIdentifier = folder_identifier;
            Message          = message;
        }
    }


    public static class SparkleListenerFactory {

        private static List<SparkleListenerBase> listeners = new List<SparkleListenerBase> ();

<<<<<<< HEAD
        public static SparkleListenerBase CreateListener (string uri, string folder_identifier)
        {
            if (listeners == null)
                listeners = new List<SparkleListenerBase> ();

            Uri listen_on = new Uri(uri);
            
            foreach (SparkleListenerBase listener in listeners) {
                if (listener.Server.Equals (uri)) {
                    SparkleHelpers.DebugInfo ("ListenerFactory", "Refered to existing listener for " + uri);
=======
        public static SparkleListenerBase CreateListener (string folder_name, string folder_identifier)
        {
            string announce_uri = SparkleConfig.DefaultConfig.GetAnnouncementUrlForFolder (folder_name);

            if (announce_uri == null) {
                // This is SparkleShare's centralized notification service.
                // Don't worry, we only use this server as a backup if you
                // don't have your own. All data needed to connect is hashed and
                // we don't store any personal information ever
                
                announce_uri = "irc://204.62.14.135/";
            }

            foreach (SparkleListenerBase listener in listeners) {
                if (listener.Server.Equals (announce_uri)) {
                    SparkleHelpers.DebugInfo ("ListenerFactory", "Refered to existing listener for " + announce_uri);
>>>>>>> 524496ef
                    listener.AlsoListenTo (folder_identifier);
                    return (SparkleListenerBase) listener;
                }
            }

<<<<<<< HEAD
            SparkleHelpers.DebugInfo ("ListenerFactory", "Issued new listener for " + uri);
=======
            Uri listen_on = new Uri (announce_uri);

>>>>>>> 524496ef
            switch (listen_on.Scheme) {
                case "tcp":
                    listeners.Add (new SparkleListenerTcp (listen_on, folder_identifier));
                    break;
                case "irc":
                default:
                    listeners.Add (new SparkleListenerIrc (listen_on, folder_identifier));
                    break;
            }
            
<<<<<<< HEAD
=======
            SparkleHelpers.DebugInfo ("ListenerFactory", "Issued new listener for " + announce_uri);
>>>>>>> 524496ef
            return (SparkleListenerBase) listeners [listeners.Count - 1];
        }
    }


    // A persistent connection to the server that
    // listens for change notifications
    public abstract class SparkleListenerBase {

        // We've connected to the server
        public event ConnectedEventHandler Connected;
        public delegate void ConnectedEventHandler ();

        // We've disconnected from the server
        public event DisconnectedEventHandler Disconnected;
        public delegate void DisconnectedEventHandler ();

        // We've been notified about a remote
        // change by the channel
        public event AnnouncementEventHandler Announcement;
        public delegate void AnnouncementEventHandler (SparkleAnnouncement announcement);


        public abstract void Connect ();
        public abstract void Announce (SparkleAnnouncement announcent);
        public abstract void AlsoListenTo (string folder_identifier);
        public abstract bool IsConnected { get; }


        protected List<string> channels                = new List<string> ();
        protected List<SparkleAnnouncement> queue_up   = new List<SparkleAnnouncement> ();
        protected List<SparkleAnnouncement> queue_down = new List<SparkleAnnouncement> ();
        protected bool is_connecting;
        protected Uri server;
        protected Timer reconnect_timer = new Timer { Interval = 60 * 1000, Enabled = true };

        public SparkleListenerBase (Uri server, string folder_identifier) {
            this.reconnect_timer.Elapsed += delegate {
                if (!IsConnected && !this.is_connecting)
                    Reconnect ();
            };

            this.server = server;
            this.reconnect_timer.Start ();
        }


        public void AnnounceBase (SparkleAnnouncement announcement) {
            if (IsConnected) {
                SparkleHelpers.DebugInfo ("Listener", "Announcing to " + announcement.FolderIdentifier + " on " + this.server);
                Announce (announcement);

            } else {
                SparkleHelpers.DebugInfo ("Listener", "Not connected to " + this.server + ". Queuing message");
                this.queue_up.Add (announcement);
            }
        }


        public bool HasQueueDownAnnouncement (string folder_identifier)
        {
            foreach (SparkleAnnouncement announcement in this.queue_down) {
                if (announcement.FolderIdentifier.Equals (folder_identifier)) {
                    this.queue_down.Remove (announcement);
                    return true;
                }
            }

            return false;
        }


        public void Reconnect ()
        {
            SparkleHelpers.DebugInfo ("Listener", "Trying to reconnect to " + this.server);
            Connect ();
        }


        public void OnConnected ()
        {
            SparkleHelpers.DebugInfo ("Listener", "Connected to " + Server);

            if (Connected != null)
                Connected ();

            if (this.queue_up.Count > 0) {
                SparkleHelpers.DebugInfo ("Listener", "Delivering queued messages...");
                foreach (SparkleAnnouncement announcement in this.queue_up) {
                    AnnounceBase (announcement);
                    this.queue_up.Remove (announcement);
                }
            }
        }


        public void OnDisconnected ()
        {
            SparkleHelpers.DebugInfo ("Listener", "Disonnected");

            if (Disconnected != null)
                Disconnected ();
        }


        public void OnAnnouncement (SparkleAnnouncement announcement)
        {
            SparkleHelpers.DebugInfo ("Listener", "Got message from " + announcement.FolderIdentifier + " on " + this.server);
 
            this.queue_down.Add (announcement);

            if (Announcement != null)
                Announcement (announcement);
        }


        public virtual void Dispose ()
        {
            this.reconnect_timer.Dispose ();
        }


        public Uri Server {
            get {
                return this.server;
            }
        }


        public bool IsConnecting {
            get {
               return this.is_connecting;
            }
        }
    }
}<|MERGE_RESOLUTION|>--- conflicted
+++ resolved
@@ -39,18 +39,6 @@
 
         private static List<SparkleListenerBase> listeners = new List<SparkleListenerBase> ();
 
-<<<<<<< HEAD
-        public static SparkleListenerBase CreateListener (string uri, string folder_identifier)
-        {
-            if (listeners == null)
-                listeners = new List<SparkleListenerBase> ();
-
-            Uri listen_on = new Uri(uri);
-            
-            foreach (SparkleListenerBase listener in listeners) {
-                if (listener.Server.Equals (uri)) {
-                    SparkleHelpers.DebugInfo ("ListenerFactory", "Refered to existing listener for " + uri);
-=======
         public static SparkleListenerBase CreateListener (string folder_name, string folder_identifier)
         {
             string announce_uri = SparkleConfig.DefaultConfig.GetAnnouncementUrlForFolder (folder_name);
@@ -67,18 +55,13 @@
             foreach (SparkleListenerBase listener in listeners) {
                 if (listener.Server.Equals (announce_uri)) {
                     SparkleHelpers.DebugInfo ("ListenerFactory", "Refered to existing listener for " + announce_uri);
->>>>>>> 524496ef
                     listener.AlsoListenTo (folder_identifier);
                     return (SparkleListenerBase) listener;
                 }
             }
 
-<<<<<<< HEAD
-            SparkleHelpers.DebugInfo ("ListenerFactory", "Issued new listener for " + uri);
-=======
             Uri listen_on = new Uri (announce_uri);
 
->>>>>>> 524496ef
             switch (listen_on.Scheme) {
                 case "tcp":
                     listeners.Add (new SparkleListenerTcp (listen_on, folder_identifier));
@@ -89,10 +72,7 @@
                     break;
             }
             
-<<<<<<< HEAD
-=======
             SparkleHelpers.DebugInfo ("ListenerFactory", "Issued new listener for " + announce_uri);
->>>>>>> 524496ef
             return (SparkleListenerBase) listeners [listeners.Count - 1];
         }
     }
