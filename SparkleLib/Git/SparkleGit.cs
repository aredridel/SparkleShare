//   SparkleShare, a collaboration and sharing tool.
//   Copyright (C) 2010  Hylke Bons <hylkebons@gmail.com>
//
//   This program is free software: you can redistribute it and/or modify
//   it under the terms of the GNU General Public License as published by
//   the Free Software Foundation, either version 3 of the License, or
//   (at your option) any later version.
//
//   This program is distributed in the hope that it will be useful,
//   but WITHOUT ANY WARRANTY; without even the implied warranty of
//   MERCHANTABILITY or FITNESS FOR A PARTICULAR PURPOSE. See the
//   GNU General Public License for more details.
//
//   You should have received a copy of the GNU General Public License
//   along with this program. If not, see <http://www.gnu.org/licenses/>.


using System;
using System.IO;
using System.Diagnostics;
using SparkleLib;

namespace SparkleLib.Git {

    public abstract class SparkleProcess : Process {

        public SparkleProcess (string path, string args) : base ()
        {
            StartInfo.FileName  = path;
            StartInfo.Arguments = args;
        }


        new public void Start ()
        {
            SparkleLogger.LogInfo ("Cmd | " + System.IO.Path.GetFileName (StartInfo.WorkingDirectory),
                System.IO.Path.GetFileName (StartInfo.FileName) + " " + StartInfo.Arguments);

            try {
                base.Start ();

            } catch (Exception e) {
                SparkleLogger.LogInfo ("Cmd", "Couldn't execute command: " + e.Message);
                Environment.Exit (-1);
            }
        }


        public void StartAndWaitForExit ()
        {
            Start ();
            WaitForExit ();
        }


        public string StartAndReadStandardOutput ()
        {
            Start ();
            
            // Reading the standard output HAS to go before
            // WaitForExit, or it will hang forever on output > 4096 bytes
            string output = StandardOutput.ReadToEnd ();
            WaitForExit ();
            
            return output.TrimEnd ();
        }


        public string StartAndReadStandardError ()
        {
            StartInfo.RedirectStandardError = true;
            Start ();
            
            // Reading the standard output HAS to go before
            // WaitForExit, or it will hang forever on output > 4096 bytes
            string output = StandardError.ReadToEnd ();
            WaitForExit ();
            
            return output.TrimEnd ();
        }


        protected string LocateCommand (string name)
        {
            string [] possible_command_paths = new string [] {
                Defines.INSTALL_DIR + "/bin/" + name,
                "/usr/bin/" + name,
                "/usr/local/bin/" + name,
                "/opt/local/bin/" + name
            };

            foreach (string path in possible_command_paths) {
                if (File.Exists (path))
                    return path;
            }

            return name;
        }
    }


    public class SparkleGit : SparkleProcess {

        public static string ExecPath;
        public static string GitPath;
        public static string SSHPath;


        public SparkleGit (string path, string args) : base (path, args)
        {
            if (string.IsNullOrEmpty (GitPath))
                GitPath = LocateCommand ("git");

            EnableRaisingEvents              = true;
            StartInfo.FileName               = GitPath;
            StartInfo.RedirectStandardOutput = true;
            StartInfo.UseShellExecute        = false;
            StartInfo.WorkingDirectory       = path;
            StartInfo.CreateNoWindow         = true;

<<<<<<< HEAD
            if (StartInfo.EnvironmentVariables.ContainsKey ("LANG"))
                StartInfo.EnvironmentVariables ["LANG"] = "en_US";
            else
                StartInfo.EnvironmentVariables.Add ("LANG", "en_US");
=======
            if (!string.IsNullOrEmpty (SSHPath)) {
                if (StartInfo.EnvironmentVariables.ContainsKey ("GIT_SSH"))
                    StartInfo.EnvironmentVariables ["GIT_SSH"] = SSHPath;
                else
                    StartInfo.EnvironmentVariables.Add ("GIT_SSH", SSHPath);
            }
>>>>>>> 7c81fa12

            if (string.IsNullOrEmpty (ExecPath))
                StartInfo.Arguments = args;
            else
                StartInfo.Arguments = "--exec-path=\"" + ExecPath + "\" " + args;
        }
    }


    public class SparkleGitBin : SparkleProcess {

        public static string GitBinPath;


        public SparkleGitBin (string path, string args) : base (path, args)
        {
            if (string.IsNullOrEmpty (GitBinPath))
                GitBinPath = LocateCommand ("git-bin");

            EnableRaisingEvents              = true;
            StartInfo.FileName               = GitBinPath;
            StartInfo.RedirectStandardOutput = true;
            StartInfo.UseShellExecute        = false;
            StartInfo.WorkingDirectory       = path;
            StartInfo.CreateNoWindow         = true;
            StartInfo.Arguments              = args;
        }
    }
}<|MERGE_RESOLUTION|>--- conflicted
+++ resolved
@@ -118,19 +118,17 @@
             StartInfo.WorkingDirectory       = path;
             StartInfo.CreateNoWindow         = true;
 
-<<<<<<< HEAD
             if (StartInfo.EnvironmentVariables.ContainsKey ("LANG"))
                 StartInfo.EnvironmentVariables ["LANG"] = "en_US";
             else
                 StartInfo.EnvironmentVariables.Add ("LANG", "en_US");
-=======
+            
             if (!string.IsNullOrEmpty (SSHPath)) {
                 if (StartInfo.EnvironmentVariables.ContainsKey ("GIT_SSH"))
                     StartInfo.EnvironmentVariables ["GIT_SSH"] = SSHPath;
                 else
                     StartInfo.EnvironmentVariables.Add ("GIT_SSH", SSHPath);
             }
->>>>>>> 7c81fa12
 
             if (string.IsNullOrEmpty (ExecPath))
                 StartInfo.Arguments = args;
