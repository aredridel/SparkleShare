--- conflicted
+++ resolved
@@ -72,11 +72,7 @@
 
         public override double Size {
             get {
-<<<<<<< HEAD
-                string file_path = SparkleHelpers.CombineMore (LocalPath, ".git", "repo_size");
-=======
                 string file_path = new string [] {LocalPath, ".git", "repo_size"}.Combine ();
->>>>>>> d8bc1c51
 
                 try {
                     return double.Parse (File.ReadAllText (file_path));
@@ -90,11 +86,7 @@
 
         public override double HistorySize {
             get {
-<<<<<<< HEAD
-                string file_path = SparkleHelpers.CombineMore(LocalPath, ".git", "repo_history_size");
-=======
                 string file_path = new string [] {LocalPath, ".git", "repo_history_size"}.Combine ();
->>>>>>> d8bc1c51
 
                 try {
                     return double.Parse (File.ReadAllText (file_path));
@@ -114,13 +106,8 @@
             double history_size = CalculateSize (
                 new DirectoryInfo (Path.Combine (LocalPath, ".git")));
 
-<<<<<<< HEAD
-            string size_file_path = SparkleHelpers.CombineMore(LocalPath, ".git", "repo_size");
-            string history_size_file_path = SparkleHelpers.CombineMore(LocalPath, ".git", "repo_history_size");
-=======
             string size_file_path = new string [] {LocalPath, ".git", "repo_size"}.Combine ();
             string history_size_file_path = new string [] {LocalPath, ".git", "repo_history_size"}.Combine ();
->>>>>>> d8bc1c51
 
             File.WriteAllText (size_file_path, size.ToString ());
             File.WriteAllText (history_size_file_path, history_size.ToString ());
