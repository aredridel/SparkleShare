--- conflicted
+++ resolved
@@ -563,17 +563,6 @@
             return message.TrimEnd ();
         }
 
-<<<<<<< HEAD
-
-        public override void CreateInitialChangeSet ()
-        {
-            base.CreateInitialChangeSet ();
-            Add ();
-
-            string message = FormatCommitMessage ();
-            Commit (message);
-        }
-
 
         public override void AddNote (string revision, string note)
         {
@@ -623,8 +612,6 @@
         }
 
 
-=======
->>>>>>> 041f2fe8
         public override bool UsesNotificationCenter
         {
             get {
