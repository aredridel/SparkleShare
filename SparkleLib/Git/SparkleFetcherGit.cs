--- conflicted
+++ resolved
@@ -89,12 +89,7 @@
             this.git = new SparkleGit (SparkleConfig.DefaultConfig.TmpPath,
                 "clone " +
                 "--progress " + // Redirects progress stats to standarderror
-<<<<<<< HEAD
-                "\"" + base.remote_url + "\" " + 
-                "\"" + SparkleHelpers.NormalizeSeparatorsToOS(base.target_folder) + "\"");
-=======
-                "\"" + RemoteUrl + "\" " + "\"" + TargetFolder + "\"");
->>>>>>> 6bcafd3a
+                "\"" + RemoteUrl + "\" " + "\"" + SparkleHelpers.NormalizeSeparatorsToOS(TargetFolder) + "\"");
             
             this.git.StartInfo.RedirectStandardError = true;
             this.git.Start ();
