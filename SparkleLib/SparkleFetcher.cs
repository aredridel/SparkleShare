//   SparkleShare, an instant update workflow to Git.
//   Copyright (C) 2010  Hylke Bons <hylkebons@gmail.com>
//
//   This program is free software: you can redistribute it and/or modify
//   it under the terms of the GNU General Public License as published by
//   the Free Software Foundation, either version 3 of the License, or
//   (at your option) any later version.
//
//   This program is distributed in the hope that it will be useful,
//   but WITHOUT ANY WARRANTY; without even the implied warranty of
//   MERCHANTABILITY or FITNESS FOR A PARTICULAR PURPOSE. See the
//   GNU General Public License for more details.
//
//   You should have received a copy of the GNU General Public License
//   along with this program. If not, see <http://www.gnu.org/licenses/>.


using System;
using System.IO;
using System.Diagnostics;
using System.Timers;

namespace SparkleLib {

	// A helper class that fetches and configures 
	// a remote repository
	public class SparkleFetcher {

		public delegate void CloningStartedEventHandler (object o, SparkleEventArgs args);
		public delegate void CloningFinishedEventHandler (object o, SparkleEventArgs args);
		public delegate void CloningFailedEventHandler (object o, SparkleEventArgs args);

		public event CloningStartedEventHandler CloningStarted;
		public event CloningFinishedEventHandler CloningFinished;
		public event CloningFailedEventHandler CloningFailed;

		private string TargetFolder;
		private string RemoteOriginUrl;


		public SparkleFetcher (string url, string folder)
		{

			TargetFolder = folder;
			RemoteOriginUrl = url;

		}


		// Clones the remote repository
		public void Start ()
		{

			if (Directory.Exists (TargetFolder))
				Directory.Delete (TargetFolder, true);
			
			SparkleHelpers.DebugInfo ("Git", "[" + TargetFolder + "] Cloning Repository");
			
			if (CloningStarted != null)
	            CloningStarted (this, new SparkleEventArgs ("CloningStarted")); 

			Process process = new Process () {	
				EnableRaisingEvents = true
			};

			process.StartInfo.RedirectStandardOutput = true;
			process.StartInfo.RedirectStandardError = true;
			process.StartInfo.UseShellExecute = false;
			process.StartInfo.FileName = SparklePaths.GitPath;
			process.StartInfo.Arguments = "clone --progress " +
			                              "\"" + RemoteOriginUrl + "\" " + "\"" + TargetFolder + "\"";

			SparkleHelpers.DebugInfo ("Cmd", "git clone --progress " +
			                              "\"" + RemoteOriginUrl + "\" " + "\"" + TargetFolder + "\"");

			process.Exited += delegate {

				SparkleHelpers.DebugInfo ("Git", "Exit code " + process.ExitCode.ToString ());

				if (process.ExitCode != 0) {

                    string error = process.StandardError.ReadToEnd ();
					
					SparkleHelpers.DebugInfo ("Git", "Error: " + error);
					SparkleHelpers.DebugInfo ("Git", "[" + TargetFolder + "] Cloning failed");

					if (CloningFailed != null)
					    CloningFailed (this, new SparkleEventArgs ("CloningFailed")); 

				} else {

					InstallConfiguration ();
					InstallExcludeRules ();
					
					SparkleHelpers.DebugInfo ("Git", "[" + TargetFolder + "] Repository cloned");

					if (CloningFinished != null)
					    CloningFinished (this, new SparkleEventArgs ("CloningFinished"));

				}

			};

			process.Start ();
			process.WaitForExit ();

		}


<<<<<<< HEAD
		// Install the user's name and email into
		// the newly cloned repository
		private void InstallConfiguration ()
		{
=======
        private void InstallConfiguration ()
        {
>>>>>>> 5da59264

            string global_config_file_path = SparkleHelpers.CombineMore (SparklePaths.SparkleConfigPath, "config");

            if (File.Exists (global_config_file_path)) {

                StreamReader reader = new StreamReader (global_config_file_path);
                string user_info = reader.ReadToEnd ();
                reader.Close ();

                string repo_config_file_path = SparkleHelpers.CombineMore (TargetFolder, ".git", "config");

<<<<<<< HEAD
				TextWriter writer = File.AppendText (repo_config_file_path);

                    // User info
                    writer.WriteLine (user_info);
    
                    // Config option to enable case sensitivity
                    writer.WriteLine ("[core]");
                    writer.WriteLine ("\tignorecase = false");

                writer.Close ();

				SparkleHelpers.DebugInfo ("Config", "Added configuration to '" + repo_config_file_path + "'");
=======
                string config = String.Join ("\n", File.ReadAllLines (repo_config_file_path));
                config = config.Replace ("ignorecase = true", "ignorecase = false");
                config += Environment.NewLine + user_info;

                TextWriter writer = new StreamWriter (repo_config_file_path);
                writer.WriteLine (config);
                writer.Close ();
>>>>>>> 5da59264

                SparkleHelpers.DebugInfo ("Config", "Added configuration to '" + repo_config_file_path + "'");

            }

        }


		// Add a .gitignore file to the repo
		private void InstallExcludeRules ()
		{

			string exlude_rules_file_path = SparkleHelpers.CombineMore
				(TargetFolder, ".git", "info", "exclude");

			TextWriter writer = new StreamWriter (exlude_rules_file_path);

				// gedit and emacs
				writer.WriteLine ("*~");

				// vi(m)
				writer.WriteLine (".*.sw[a-z]");
				writer.WriteLine ("*.un~");
				writer.WriteLine ("*.swp");
				writer.WriteLine ("*.swo");
				
				// KDE
				writer.WriteLine (".directory");
	
				// Mac OSX
				writer.WriteLine (".DS_Store");
				writer.WriteLine ("Icon?");
				writer.WriteLine ("._*");
				writer.WriteLine (".Spotlight-V100");
				writer.WriteLine (".Trashes");

				// Mac OSX
				writer.WriteLine ("*(Autosaved).graffle");
			
				// Windows
				writer.WriteLine ("Thumbs.db");
				writer.WriteLine ("Desktop.ini");

				// CVS
				writer.WriteLine ("*/CVS/*");
				writer.WriteLine (".cvsignore");
				writer.WriteLine ("*/.cvsignore");
				
				// Subversion
				writer.WriteLine ("/.svn/*");
				writer.WriteLine ("*/.svn/*");

			writer.Close ();

		}

	}
	
}<|MERGE_RESOLUTION|>--- conflicted
+++ resolved
@@ -107,15 +107,10 @@
 		}
 
 
-<<<<<<< HEAD
-		// Install the user's name and email into
+		// Install the user's name and email and some config into
 		// the newly cloned repository
 		private void InstallConfiguration ()
 		{
-=======
-        private void InstallConfiguration ()
-        {
->>>>>>> 5da59264
 
             string global_config_file_path = SparkleHelpers.CombineMore (SparklePaths.SparkleConfigPath, "config");
 
@@ -127,20 +122,6 @@
 
                 string repo_config_file_path = SparkleHelpers.CombineMore (TargetFolder, ".git", "config");
 
-<<<<<<< HEAD
-				TextWriter writer = File.AppendText (repo_config_file_path);
-
-                    // User info
-                    writer.WriteLine (user_info);
-    
-                    // Config option to enable case sensitivity
-                    writer.WriteLine ("[core]");
-                    writer.WriteLine ("\tignorecase = false");
-
-                writer.Close ();
-
-				SparkleHelpers.DebugInfo ("Config", "Added configuration to '" + repo_config_file_path + "'");
-=======
                 string config = String.Join ("\n", File.ReadAllLines (repo_config_file_path));
                 config = config.Replace ("ignorecase = true", "ignorecase = false");
                 config += Environment.NewLine + user_info;
@@ -148,7 +129,6 @@
                 TextWriter writer = new StreamWriter (repo_config_file_path);
                 writer.WriteLine (config);
                 writer.Close ();
->>>>>>> 5da59264
 
                 SparkleHelpers.DebugInfo ("Config", "Added configuration to '" + repo_config_file_path + "'");
 
